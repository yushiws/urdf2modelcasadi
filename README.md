# Rigid body dynamics from URDF into CasADi

### Build from Source
* Clone this repository.
* Go the the build directory.
* Open the `configure.sh` file and modify the paths of `CASADI_DIRECTORY`, `PINOCCHIO_INCLUDE`, and `EIGEN_INCLUDE` with those from your system.
* You can also set a custom INSTALL_FOLDER.
* Open a terminal inside the build directory.
* Execute `source configure.sh`.

### Dependencies
* CMake
```
sudo apt-get install cmake
```
* Boost for unit-testing and some asserts
```
sudo apt-get install libboost-all-dev
```
* URDFDOM for URDF parser
```
sudo apt-get install liburdfdom-dev
```
<<<<<<< HEAD
* CASADI >= 3.4.5 (with pkg-config support)
=======
* CASADI >= 3.5.1 (with pkg-config support)
>>>>>>> 04ba3bd3

* Pinocchio (with Casadi interface - needs pkg-config support) from branch 'devel' - commit 006f5b0a9784623167a17274045738f912a4d806
```
# Clone Pinocchio's repository (devel branch)
git clone -b devel https://github.com/stack-of-tasks/pinocchio.git
# Checkout the commit I have been using
cd pinocchio
<<<<<<< HEAD
# Build from source
cd /pinocchio/build
export CMAKE_PREFIX_PATH=/home/alejandro/phd_software/casadi_source/build:$CMAKE_PREFIX_PATH
cmake .. -DCMAKE_BUILD_TYPE=Release -DCMAKE_INSTALL_PREFIX=/opt/openrobots -DBUILD_PYTHON_INTERFACE=OFF -DBUILD_WITH_CASADI_SUPPORT=ON
sudo make -j4
sudo make install
```
From Justin's fork:
```
# Clone Pinocchio's repository (devel branch)
git clone -b topic/casadi https://github.com/jcarpent/pinocchio.git
# Checkout the commit I have been using
cd pinocchio
git checkout 0981fc1b0dad8c303ab143b8aca2e61e9a450edb
# Build from source
cd /pinocchio/build
export CMAKE_PREFIX_PATH=/home/alejandro/phd_software/casadi_source/build:$CMAKE_PREFIX_PATH
cmake .. -DCMAKE_BUILD_TYPE=Release -DCMAKE_INSTALL_PREFIX=/opt/openrobots -DBUILD_PYTHON_INTERFACE=OFF -DBUILD_WITH_CASADI_SUPPORT=ON
sudo make -j4
sudo make install
=======
git checkout e5479944569c4305479be2c8c63a25ebaaa30ff8
# Build from source
cd pinocchio
mkdir build 
cd build
cmake .. -DCMAKE_BUILD_TYPE=Release -DCMAKE_INSTALL_PREFIX=/opt/openrobots -DBUILD_PYTHON_INTERFACE=OFF -DBUILD_WITH_CASADI_SUPPORT=ON -DBUILD_UNIT_TESTS=ON
sudo make -j3
sudo make install

# Copy the following three lines in .bashrc
export PATH=/usr/local/bin:$PATH
export PKG_CONFIG_PATH =/opt/openrobots/lib/pkgconfig:$PKG_CONFIG_PATH
export LD_LIBRARY_PATH=/opt/openrobots/lib:$LD_LIBRARY_PATH

>>>>>>> 04ba3bd3
```
* C++11 (for randomConfiguration)


### Example
```cpp
#include <casadi/casadi.hpp>
#include "model_interface.hpp"

int main()
{
    // Example with Kinova Gen3 URDF.

    // ---------------------------------------------------------------------
    // Create a model based on a URDF file
    // ---------------------------------------------------------------------
      std::string urdf_filename = "../urdf2model/models/kortex_description/urdf/JACO3_URDF_V11.urdf";
    // Instantiate a Serial_Robot object called robot_model
      mecali::Serial_Robot robot_model;
    // Create the model based on a URDF file
      robot_model.import_model(urdf_filename);

    // ---------------------------------------------------------------------
    // Look inside the robot_model object. What variables can you fetch?
    // ---------------------------------------------------------------------
    // Get some variables contained in the robot_model object
      std::string name      = robot_model.name;
      int         n_q       = robot_model.n_q;
      int         n_joints  = robot_model.n_joints;
      int         n_dof     = robot_model.n_dof;
      int         n_frames  = robot_model.n_frames;
      std::vector<std::string> joint_names = robot_model.joint_names;
      std::vector<std::string> joint_types = robot_model.joint_types;
      Eigen::VectorXd          gravity     = robot_model.gravity;
      Eigen::VectorXd          joint_torque_limit    = robot_model.joint_torque_limit;
      Eigen::VectorXd          joint_pos_ub          = robot_model.joint_pos_ub;
      Eigen::VectorXd          joint_pos_lb          = robot_model.joint_pos_lb;
      Eigen::VectorXd          joint_vel_limit       = robot_model.joint_vel_limit;
      Eigen::VectorXd          neutral_configuration = robot_model.neutral_configuration;
    // Print some information related to the imported model (boundaries, frames, DoF, etc)
      robot_model.print_model_data();

    // ---------------------------------------------------------------------
    // Set functions for robot dynamics and kinematics
    // ---------------------------------------------------------------------
    // Set function for forward dynamics
      casadi::Function fwd_dynamics = robot_model.forward_dynamics();
    // Set function for inverse dynamics
      casadi::Function inv_dynamics = robot_model.inverse_dynamics();

    // Set functions for mass_inverse matrix, coriolis matrix, and generalized gravity vector
      casadi::Function gen_gravity = robot_model.generalized_gravity();

      casadi::Function coriolis = robot_model.coriolis_matrix();

      casadi::Function mass_inverse = robot_model.mass_inverse_matrix();

    // Set function for joint torque regressor: regressor(q, dq, ddq)*barycentric_params = tau
      casadi::Function regressor = robot_model.joint_torque_regressor();

    // Set function for forward kinematics
      // The forward kinematics function can be set in multiple ways
      // Calling forward_kinematics without any argument generates a function which outputs a transformation matrix for each frame in the robot.
      casadi::Function fk_T_1 = robot_model.forward_kinematics();
      // The first optional argument refers to the content of the output function: it can be set to be "position", "rotation", or "transformation"
      // Setting the first argument as "transformation" is just the same as not including any argument: outputs a 4x4 T matrix for each frame.
      casadi::Function fk_T_2 = robot_model.forward_kinematics("transformation");
      // Setting the first argument as "position" means that the function is going to output a 3x1 position vector for each frame.
      casadi::Function fk_pos = robot_model.forward_kinematics("position");
      // Setting the first argument as "rotation" means that the function is going to output a 3x3 rotation matrix for each frame.
      casadi::Function fk_rot = robot_model.forward_kinematics("rotation");

      // You can also generate a F.K. function for specific frames (using the frame name or index, which you can see after executing "robot_model.print_model_data()"" )
      casadi::Function fk_T_multiframes_by_name  = robot_model.forward_kinematics("transformation", std::vector<std::string>{"EndEffector_Link", "Actuator5", "Shoulder_Link"});
      casadi::Function fk_T_multiframes_by_index = robot_model.forward_kinematics("transformation", std::vector<int>{18, 11, 4});
      casadi::Function fk_pos_oneframe_by_name   = robot_model.forward_kinematics("position", "EndEffector_Link");
      casadi::Function fk_pos_oneframe_by_index  = robot_model.forward_kinematics("position", 18);

    // ---------------------------------------------------------------------
    // Generate random configuration vectors
    // ---------------------------------------------------------------------
      // You can generate a random configuration vector (size n_q) that takes into account upper and lower boundaries of the joint angles.
      Eigen::VectorXd random_conf_vector = robot_model.randomConfiguration();
      // You can also use your own upper and lower boundaries of the joint angles using Eigen::VectorXd of size n_dof,
      Eigen::VectorXd random_conf_vector_bounded = robot_model.randomConfiguration(-0.94159*Eigen::VectorXd::Ones(robot_model.n_dof), 0.94159*Eigen::VectorXd::Ones(robot_model.n_dof));
      // or using std::vector<double> of size n_dof.
      Eigen::VectorXd random_conf_vector_bounded2 = robot_model.randomConfiguration(std::vector<double>{-2, -2.2, -3.0, -2.4, -2.5, -2.6, -1}, std::vector<double>{2.1, 2.2, 2.3, 2.4, 2.5, 2.6, 0.75});

      // mecali::print_indent("Random configuration (bounded) = ", random_conf_vector_bounded, 38);

    // ---------------------------------------------------------------------
    // Evaluate a kinematics or dynamics function
    // ---------------------------------------------------------------------
    // Test a function with numerical values
      /* Create a std::vector<double> of size robot_model.n_q (take care in case there are continuous joints in your model)

         For the Kinova Gen3 robot n_dof = 7, but n_q = 11, since {q1. q3. q5. q7} are continuous (unbounded) joints.
         Continuous joints are not represented just by q_i, but by [cos(q_i), sin(q_i)].
         The configuration vector is then set as: [cos(q1), sin(q1), q2, cos(q3), sin(q3), q4, cos(q5), sin(q5), q6, cos(q7), sin(q7)]
      */
      std::vector<double> q_vec = {0.86602540378, 0.5, 0, 1, 0, -0.45, 1, 0, 0.2, 1, 0};
      // Evaluate the function with a casadi::DMVector containing q_vec as input
      casadi::DM pos_res = fk_pos_oneframe_by_name(casadi::DMVector {q_vec})[0];
      std::cout << "Function result with q_vec input        : " << pos_res << std::endl;

      // You can also use robot's neutral configuration as input
      std::vector<double> q_vec_neutral((size_t)robot_model.n_q);
      Eigen::Map<mecali::ConfigVector>( q_vec_neutral.data(), robot_model.n_q, 1 ) = robot_model.neutral_configuration; // Populate q_vec_neutral with the robot's neutral configuration

      casadi::DM pos_neutral = fk_pos_oneframe_by_name(casadi::DMVector {q_vec_neutral})[0];
      std::cout << "Function result with q_vec_neutral input: " << pos_neutral << std::endl;

      // or use a random configuration as input
      std::vector<double> q_vec_random((size_t)robot_model.n_q);
      Eigen::Map<mecali::ConfigVector>( q_vec_random.data(), robot_model.n_q, 1 ) = robot_model.randomConfiguration(); // Populate q_vec_neutral with a random configuration

      casadi::DM pos_random  = fk_pos_oneframe_by_name(casadi::DMVector {q_vec_random})[0];
      std::cout << "Function result with q_vec_random input : " << pos_random  << std::endl;

    // ---------------------------------------------------------------------
    // Generate (or save) a function
    // ---------------------------------------------------------------------
    // Code-generate or save a function
      // If not setting options, function fk_T_1 (or any function) will only be C-code-generated as "first_function.c" (or any other name you set)
      mecali::generate_code(fk_T_1, "first_function");
      // If you use options, you can set if you want to C-code-generate the function, or just save it as "second_function.casadi" (which can be loaded afterwards using casadi::Function::load("second_function.casadi"))
      mecali::Dictionary codegen_options;
      codegen_options["c"]=false;
      codegen_options["save"]=true;
      mecali::generate_code(fk_T_multiframes_by_name, "second_function", codegen_options);
}
```<|MERGE_RESOLUTION|>--- conflicted
+++ resolved
@@ -21,11 +21,8 @@
 ```
 sudo apt-get install liburdfdom-dev
 ```
-<<<<<<< HEAD
+
 * CASADI >= 3.4.5 (with pkg-config support)
-=======
-* CASADI >= 3.5.1 (with pkg-config support)
->>>>>>> 04ba3bd3
 
 * Pinocchio (with Casadi interface - needs pkg-config support) from branch 'devel' - commit 006f5b0a9784623167a17274045738f912a4d806
 ```
@@ -33,7 +30,6 @@
 git clone -b devel https://github.com/stack-of-tasks/pinocchio.git
 # Checkout the commit I have been using
 cd pinocchio
-<<<<<<< HEAD
 # Build from source
 cd /pinocchio/build
 export CMAKE_PREFIX_PATH=/home/alejandro/phd_software/casadi_source/build:$CMAKE_PREFIX_PATH
@@ -54,22 +50,7 @@
 cmake .. -DCMAKE_BUILD_TYPE=Release -DCMAKE_INSTALL_PREFIX=/opt/openrobots -DBUILD_PYTHON_INTERFACE=OFF -DBUILD_WITH_CASADI_SUPPORT=ON
 sudo make -j4
 sudo make install
-=======
-git checkout e5479944569c4305479be2c8c63a25ebaaa30ff8
-# Build from source
-cd pinocchio
-mkdir build 
-cd build
-cmake .. -DCMAKE_BUILD_TYPE=Release -DCMAKE_INSTALL_PREFIX=/opt/openrobots -DBUILD_PYTHON_INTERFACE=OFF -DBUILD_WITH_CASADI_SUPPORT=ON -DBUILD_UNIT_TESTS=ON
-sudo make -j3
-sudo make install
 
-# Copy the following three lines in .bashrc
-export PATH=/usr/local/bin:$PATH
-export PKG_CONFIG_PATH =/opt/openrobots/lib/pkgconfig:$PKG_CONFIG_PATH
-export LD_LIBRARY_PATH=/opt/openrobots/lib:$LD_LIBRARY_PATH
-
->>>>>>> 04ba3bd3
 ```
 * C++11 (for randomConfiguration)
 
