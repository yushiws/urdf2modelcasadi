--- conflicted
+++ resolved
@@ -5,9 +5,5 @@
 * CMake
 * CASADI
 * Pinocchio (with Casadi interface)
-<<<<<<< HEAD
 * Boost for unit-testing and some asserts
-* C++11
-=======
-* Boost for unit-testing and some asserts
->>>>>>> 095cd240
+* C++11 (for randomConfiguration)